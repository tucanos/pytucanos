--- conflicted
+++ resolved
@@ -11,13 +11,8 @@
 log = "0.4.21"
 tucanos = { git = "https://github.com/tucanos/tucanos.git", rev = "9c7885d" }
 numpy = "0.21"
-<<<<<<< HEAD
 pyo3 = { version = "0.22", features = ["extension-module", "multiple-pymethods"] }
-pyo3-log = "0.10"
-=======
-pyo3 = { version = "0.21", features = ["extension-module", "multiple-pymethods"] }
 pyo3-log = "0.11"
->>>>>>> 53211228
 
 [features]
 default = ["parry"]
